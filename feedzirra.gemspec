# -*- encoding: utf-8 -*-
require File.expand_path('../lib/feedzirra/version', __FILE__)

Gem::Specification.new do |s|
  s.name    = 'feedzirra'
  s.version = Feedzirra::VERSION

  s.authors  = ['Paul Dix', 'Julien Kirch', "Ezekiel Templin"]
<<<<<<< HEAD
  s.date     = '2013-02-28'
=======
>>>>>>> 05f87de5
  s.email    = 'feedzirra@googlegroups.com'
  s.homepage = 'http://github.com/pauldix/feedzirra'

  s.summary     = 'A feed fetching and parsing library'
  s.description = 'A library designed to retrieve and parse feeds as quickly as possible'

  s.files         = `git ls-files`.split("\n")
  s.test_files    = `git ls-files -- {test,spec,features}/*`.split("\n")
  s.require_paths = ['lib']
  
  s.platform = Gem::Platform::RUBY

  s.add_dependency 'nokogiri',          '~> 1.5.3'
  s.add_dependency 'sax-machine',       '~> 0.2.0.rc1'
  s.add_dependency 'curb',              '~> 0.8.1'
  s.add_dependency 'loofah',            '~> 1.2.1'

  s.add_development_dependency 'rspec', '~> 2.13.0'
end<|MERGE_RESOLUTION|>--- conflicted
+++ resolved
@@ -6,10 +6,6 @@
   s.version = Feedzirra::VERSION
 
   s.authors  = ['Paul Dix', 'Julien Kirch', "Ezekiel Templin"]
-<<<<<<< HEAD
-  s.date     = '2013-02-28'
-=======
->>>>>>> 05f87de5
   s.email    = 'feedzirra@googlegroups.com'
   s.homepage = 'http://github.com/pauldix/feedzirra'
 
