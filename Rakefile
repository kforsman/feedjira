--- conflicted
+++ resolved
@@ -20,12 +20,16 @@
   recent_specs.uniq
 end
 
-
 # Tasks
-
 Spec::Rake::SpecTask.new do |t|
   t.spec_opts = ['--options', "\"#{File.dirname(__FILE__)}/spec/spec.opts\""]
   t.spec_files = FileList['spec/**/*_spec.rb']
+end
+
+desc 'Run recent specs'
+Spec::Rake::SpecTask.new("spec:recent") do |t|
+  t.spec_opts = ["--format","specdoc","--color"]
+  t.spec_files = recent_specs(Time.now - 600) # 10 min.
 end
 
 Spec::Rake::SpecTask.new('spec:rcov') do |t|
@@ -46,13 +50,4 @@
   rm_rf "*.gem"
   puts `gem build feedzirra.gemspec`
   puts `sudo gem install feedzirra-#{Feedzirra::VERSION}.gem`
-end
-<<<<<<< HEAD
-
-desc 'Run recent specs'
-Spec::Rake::SpecTask.new("spec:recent") do |t|
-  t.spec_opts = ["--format","specdoc","--color"]
-  t.spec_files = recent_specs(Time.now - 600) # 10 min.
-end
-=======
->>>>>>> 03363f98
+end