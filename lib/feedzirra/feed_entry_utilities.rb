module Feedzirra
  module FeedEntryUtilities
<<<<<<< HEAD
    attr_reader :published
=======
    module Sanitize
      def sanitize!
        self.replace(sanitize)
      end
      
      def sanitize
        Dryopteris.sanitize(self)
      end
    end
    
    def published
      @published || @updated
    end
>>>>>>> fb968130
    
    def parse_datetime(string)
      begin
        DateTime.parse(string).feed_utils_to_gm_time
      rescue
        puts "DATE CAN'T BE PARSED: #{string}"
        nil
      end
    end
    
    ##
    # Returns the id of the entry or its url if not id is present, as some formats don't support it
    def id
      @id || @url
    end
    
    ##
    # Writter for published. By default, we keep the "oldest" publish time found.
    def published=(val)
      parsed = parse_datetime(val)
      @published = parsed if !@published || parsed < @published
    end
    
    ##
    # Writter for udapted. By default, we keep the most recenet update time found.
    def updated=(val)
      parsed = parse_datetime(val)
      @updated = parsed if !@updated || parsed > @updated
    end

    def sanitize!
      self.title.sanitize!   if self.title
      self.author.sanitize!  if self.author
      self.summary.sanitize! if self.summary
      self.content.sanitize! if self.content
    end
    
    alias_method :last_modified, :published
  end
end<|MERGE_RESOLUTION|>--- conflicted
+++ resolved
@@ -1,22 +1,8 @@
 module Feedzirra
-  module FeedEntryUtilities
-<<<<<<< HEAD
-    attr_reader :published
-=======
-    module Sanitize
-      def sanitize!
-        self.replace(sanitize)
-      end
-      
-      def sanitize
-        Dryopteris.sanitize(self)
-      end
-    end
-    
+  module FeedEntryUtilities    
     def published
       @published || @updated
     end
->>>>>>> fb968130
     
     def parse_datetime(string)
       begin
