module Feedzirra  
  class Feed
    USER_AGENT = "feedzirra http://github.com/pauldix/feedzirra/tree/master"
    
    # Takes a raw XML feed and attempts to parse it. If no parser is available a Feedzirra::NoParserAvailable exception is raised.
    # You can pass a block to be called when there's an error during the parsing.
    # === Parameters
    # [xml<String>] The XML that you would like parsed.
    # === Returns
    # An instance of the determined feed type. By default a Feedzirra::Atom, Feedzirra::AtomFeedBurner, Feedzirra::RDF, or Feedzirra::RSS object.
    # === Raises
    # Feedzirra::NoParserAvailable : If no valid parser classes could be found for the feed.
    def self.parse(xml, &block)
      if parser = determine_feed_parser_for_xml(xml)
        parser.parse(xml, block)
      else
        raise NoParserAvailable.new("No valid parser for XML.")
      end
    end

    # Determines the correct parser class to use for parsing the feed.
    # 
    # === Parameters
    # [xml<String>] The XML that you would like determine the parser for.
    # === Returns
    # The class name of the parser that can handle the XML.
    def self.determine_feed_parser_for_xml(xml)
      start_of_doc = xml.slice(0, 2000)
      feed_classes.detect {|klass| klass.able_to_parse?(start_of_doc)}
    end

    # Adds a new feed parsing class that will be used for parsing.
    #
    # === Parameters
    # [klass<Constant>] The class/constant that you want to register.
    # === Returns
    # A updated array of feed parser class names.
    def self.add_feed_class(klass) 
      feed_classes.unshift klass
    end

    # Provides a list of registered feed parsing classes.
    #
    # === Returns
    # A array of class names.
    def self.feed_classes
<<<<<<< HEAD
      @feed_classes ||= [Feedzirra::Parser::ITunesRSS, Feedzirra::Parser::RSSFeedBurner, Feedzirra::Parser::RSS, Feedzirra::Parser::GoogleDocsAtom, Feedzirra::Parser::AtomFeedBurner, Feedzirra::Parser::Atom]
=======
      @feed_classes ||= [Feedzirra::Parser::RSSFeedBurner, Feedzirra::Parser::GoogleDocsAtom, Feedzirra::Parser::AtomFeedBurner, Feedzirra::Parser::Atom, Feedzirra::Parser::ITunesRSS, Feedzirra::Parser::RSS]
>>>>>>> c2846fc6
    end
    
    # Makes all registered feeds types look for the passed in element to parse.
    # This is actually just a call to element (a SAXMachine call) in the class.
    #
    # === Parameters
    # [element_tag<String>] The element tag
    # [options<Hash>] Valid keys are same as with SAXMachine
    def self.add_common_feed_element(element_tag, options = {})
      feed_classes.each do |k|
        k.element element_tag, options
      end
    end

    # Makes all registered feeds types look for the passed in elements to parse.
    # This is actually just a call to elements (a SAXMachine call) in the class.
    #
    # === Parameters
    # [element_tag<String>] The element tag
    # [options<Hash>] Valid keys are same as with SAXMachine
    def self.add_common_feed_elements(element_tag, options = {})
      feed_classes.each do |k|
        k.elements element_tag, options
      end
    end

    # Makes all registered entry types look for the passed in element to parse.
    # This is actually just a call to element (a SAXMachine call) in the class.
    #
    # === Parameters
    # [element_tag<String>]
    # [options<Hash>] Valid keys are same as with SAXMachine
    def self.add_common_feed_entry_element(element_tag, options = {})
      call_on_each_feed_entry :element, element_tag, options
    end
    
    # Makes all registered entry types look for the passed in elements to parse.
    # This is actually just a call to element (a SAXMachine call) in the class.
    #
    # === Parameters
    # [element_tag<String>]
    # [options<Hash>] Valid keys are same as with SAXMachine
    def self.add_common_feed_entry_elements(element_tag, options = {})
      call_on_each_feed_entry :elements, element_tag, options
    end

    # Call a method on all feed entries classes.
    #
    # === Parameters
    # [method<Symbol>] The method name
    # [parameters<Array>] The method parameters
    def self.call_on_each_feed_entry(method, *parameters)
      feed_classes.each do |k|
        # iterate on the collections defined in the sax collection
        k.sax_config.collection_elements.each_value do |vl|
          # vl is a list of CollectionConfig mapped to an attribute name
          # we'll look for the one set as 'entries' and add the new element
          vl.find_all{|v| (v.accessor == 'entries') && (v.data_class.class == Class)}.each do |v|
              v.data_class.send(method, *parameters)
          end
        end
      end
    end

    # Setup curl from options.
    # Possible parameters:
    # * :user_agent          - overrides the default user agent.
    # * :compress            - any value to enable compression
    # * :http_authentication - array containing http authentication parameters
    # * :proxy_url           - proxy url
    # * :proxy_port          - proxy port
    # * :max_redirects       - max number of redirections
    # * :timeout             - timeout
    def self.setup_easy curl, options
      curl.headers["Accept-encoding"]   = 'gzip, deflate' if options.has_key?(:compress)
      curl.headers["User-Agent"]        = (options[:user_agent] || USER_AGENT)

      curl.userpwd = options[:http_authentication].join(':') if options.has_key?(:http_authentication)
      curl.proxy_url = options[:proxy_url] if options.has_key?(:proxy_url)
      curl.proxy_port = options[:proxy_port] if options.has_key?(:proxy_port)
      curl.max_redirects = options[:max_redirects] if options[:max_redirects]
      curl.timeout = options[:timeout] if options[:timeout]
      curl.ssl_verify_host = options[:ssl_verify_host] if options.has_key?(:ssl_verify_host)

      curl.follow_location = true
    end

    # Fetches and returns the raw XML for each URL provided.
    #
    # === Parameters
    # [urls<String> or <Array>] A single feed URL, or an array of feed URLs.
    # [options<Hash>] Valid keys for this argument as as followed:
    #                 :if_modified_since - Time object representing when the feed was last updated.
    #                 :if_none_match - String that's normally an etag for the request that was stored previously.
    #                 :on_success - Block that gets executed after a successful request.
    #                 :on_failure - Block that gets executed after a failed request.
    #                 * all parameters defined in setup_easy
    # === Returns
    # A String of XML if a single URL is passed.
    # 
    # A Hash if multiple URL's are passed. The key will be the URL, and the value the XML.
    def self.fetch_raw(urls, options = {})
      url_queue = [*urls]
      multi = Curl::Multi.new
      responses = {}
      url_queue.each do |url|
        easy = Curl::Easy.new(url) do |curl|
          setup_easy curl, options

          curl.headers["If-Modified-Since"] = options[:if_modified_since].httpdate if options.has_key?(:if_modified_since)
          curl.headers["If-None-Match"]     = options[:if_none_match] if options.has_key?(:if_none_match)

          curl.on_success do |c|
            responses[url] = decode_content(c)
          end
          curl.on_failure do |c, err|
            responses[url] = c.response_code
          end
        end
        multi.add(easy)
      end

      multi.perform
      urls.is_a?(String) ? responses.values.first : responses
    end

    # Fetches and returns the parsed XML for each URL provided.
    #
    # === Parameters
    # [urls<String> or <Array>] A single feed URL, or an array of feed URLs.
    # [options<Hash>] Valid keys for this argument as as followed:
    # * :user_agent - String that overrides the default user agent.
    # * :if_modified_since - Time object representing when the feed was last updated.
    # * :if_none_match - String, an etag for the request that was stored previously.
    # * :on_success - Block that gets executed after a successful request.
    # * :on_failure - Block that gets executed after a failed request.
    # === Returns
    # A Feed object if a single URL is passed.
    #
    # A Hash if multiple URL's are passed. The key will be the URL, and the value the Feed object.
    def self.fetch_and_parse(urls, options = {})
      url_queue = [*urls]
      multi = Curl::Multi.new
      responses = {}
      
      # I broke these down so I would only try to do 30 simultaneously because
      # I was getting weird errors when doing a lot. As one finishes it pops another off the queue.
      url_queue.slice!(0, 30).each do |url|
        add_url_to_multi(multi, url, url_queue, responses, options)
      end
 
      multi.perform
      return urls.is_a?(String) ? responses.values.first : responses
    end

    # Decodes the XML document if it was compressed.
    #
    # === Parameters
    # [curl_request<Curl::Easy>] The Curl::Easy response object from the request.
    # === Returns
    # A decoded string of XML.
    def self.decode_content(c)
      if c.header_str.match(/Content-Encoding: gzip/i)
        begin
          gz =  Zlib::GzipReader.new(StringIO.new(c.body_str))
          xml = gz.read
          gz.close
        rescue Zlib::GzipFile::Error 
          # Maybe this is not gzipped?
          xml = c.body_str
        end
      elsif c.header_str.match(/Content-Encoding: deflate/i)
        xml = Zlib::Inflate.inflate(c.body_str)
      else
        xml = c.body_str
      end

      xml
    end

    # Updates each feed for each Feed object provided.
    #
    # === Parameters
    # [feeds<Feed> or <Array>] A single feed object, or an array of feed objects.
    # [options<Hash>] Valid keys for this argument as as followed:
    #                 * :on_success - Block that gets executed after a successful request.
    #                 * :on_failure - Block that gets executed after a failed request.
    #                 * all parameters defined in setup_easy
    # === Returns
    # A updated Feed object if a single URL is passed.
    #
    # A Hash if multiple Feeds are passed. The key will be the URL, and the value the updated Feed object.
    def self.update(feeds, options = {})
      feed_queue = [*feeds]
      multi = Curl::Multi.new
      responses = {}
      
      feed_queue.slice!(0, 30).each do |feed|
        add_feed_to_multi(multi, feed, feed_queue, responses, options)
      end
    
      multi.perform
      responses.is_a?(Array)? responses.values : responses.values.first
    end
    
    # An abstraction for adding a feed by URL to the passed Curb::multi stack.
    #
    # === Parameters
    # [multi<Curl::Multi>] The Curl::Multi object that the request should be added too.
    # [url<String>] The URL of the feed that you would like to be fetched.
    # [url_queue<Array>] An array of URLs that are queued for request.
    # [responses<Hash>] Existing responses that you want the response from the request added to.
    # [feeds<String> or <Array>] A single feed object, or an array of feed objects.
    # [options<Hash>] Valid keys for this argument as as followed:
    #                 * :on_success - Block that gets executed after a successful request.
    #                 * :on_failure - Block that gets executed after a failed request.
    #                 * all parameters defined in setup_easy
    # === Returns
    # The updated Curl::Multi object with the request details added to it's stack.
    def self.add_url_to_multi(multi, url, url_queue, responses, options)
      easy = Curl::Easy.new(url) do |curl|
        setup_easy curl, options
        curl.headers["If-Modified-Since"] = options[:if_modified_since].httpdate if options.has_key?(:if_modified_since)
        curl.headers["If-None-Match"]     = options[:if_none_match] if options.has_key?(:if_none_match)

        curl.on_success do |c|
          add_url_to_multi(multi, url_queue.shift, url_queue, responses, options) unless url_queue.empty?
          xml = decode_content(c)
          klass = determine_feed_parser_for_xml(xml)
          
          if klass
            begin
              feed = klass.parse(xml, Proc.new{|message| warn "Error while parsing [#{url}] #{message}" })
              feed.feed_url = c.last_effective_url
              feed.etag = etag_from_header(c.header_str)
              feed.last_modified = last_modified_from_header(c.header_str)
              responses[url] = feed
              options[:on_success].call(url, feed) if options.has_key?(:on_success)
            rescue Exception => e
              options[:on_failure].call(url, c.response_code, c.header_str, c.body_str) if options.has_key?(:on_failure)
            end
          else
            # puts "Error determining parser for #{url} - #{c.last_effective_url}"
            # raise NoParserAvailable.new("no valid parser for content.") (this would unfortunately fail the whole 'multi', so it's not really usable)
            options[:on_failure].call(url, c.response_code, c.header_str, c.body_str) if options.has_key?(:on_failure)
          end
        end
        
        curl.on_failure do |c, err|
          add_url_to_multi(multi, url_queue.shift, url_queue, responses, options) unless url_queue.empty?
          responses[url] = c.response_code
          if c.response_code == 304 # it's not modified. this isn't an error condition
            options[:on_success].call(url, nil) if options.has_key?(:on_success)
          else
            options[:on_failure].call(url, c.response_code, c.header_str, c.body_str) if options.has_key?(:on_failure)
          end
        end
      end
      multi.add(easy)
    end

    # An abstraction for adding a feed by a Feed object to the passed Curb::multi stack.
    #
    # === Parameters
    # [multi<Curl::Multi>] The Curl::Multi object that the request should be added too.
    # [feed<Feed>] A feed object that you would like to be fetched.
    # [url_queue<Array>] An array of feed objects that are queued for request.
    # [responses<Hash>] Existing responses that you want the response from the request added to.
    # [feeds<String>] or <Array> A single feed object, or an array of feed objects.
    # [options<Hash>] Valid keys for this argument as as followed:
    #                 * :on_success - Block that gets executed after a successful request.
    #                 * :on_failure - Block that gets executed after a failed request.
    #                 * all parameters defined in setup_easy
    # === Returns
    # The updated Curl::Multi object with the request details added to it's stack.
    def self.add_feed_to_multi(multi, feed, feed_queue, responses, options) 
      easy = Curl::Easy.new(feed.feed_url) do |curl|
        setup_easy curl, options
        curl.headers["If-Modified-Since"] = feed.last_modified.httpdate if feed.last_modified
        curl.headers["If-Modified-Since"] = options[:if_modified_since] if options[:if_modified_since] && (!feed.last_modified || (Time.parse(options[:if_modified_since].to_s) > feed.last_modified))
        curl.headers["If-None-Match"]     = feed.etag if feed.etag

        curl.on_success do |c|
          begin
            add_feed_to_multi(multi, feed_queue.shift, feed_queue, responses, options) unless feed_queue.empty?
            updated_feed = Feed.parse(c.body_str){ |message| warn "Error while parsing [#{feed.feed_url}] #{message}" }
            updated_feed.feed_url = c.last_effective_url
            updated_feed.etag = etag_from_header(c.header_str)
            updated_feed.last_modified = last_modified_from_header(c.header_str)
            feed.update_from_feed(updated_feed)
            responses[feed.feed_url] = feed
            options[:on_success].call(feed) if options.has_key?(:on_success)
          rescue Exception => e
            options[:on_failure].call(feed, c.response_code, c.header_str, c.body_str) if options.has_key?(:on_failure)
          end
        end

        curl.on_failure do |c, err|
          add_feed_to_multi(multi, feed_queue.shift, feed_queue, responses, options) unless feed_queue.empty?
          response_code = c.response_code
          if response_code == 304 # it's not modified. this isn't an error condition
            responses[feed.feed_url] = feed
            options[:on_success].call(feed) if options.has_key?(:on_success)
          else
            responses[feed.url] = c.response_code
            options[:on_failure].call(feed, c.response_code, c.header_str, c.body_str) if options.has_key?(:on_failure)
          end
        end
      end
      multi.add(easy)
    end

    # Determines the etag from the request headers.
    # 
    # === Parameters
    # [header<String>] Raw request header returned from the request
    # === Returns
    # A string of the etag or nil if it cannot be found in the headers.
    def self.etag_from_header(header)
      header =~ /.*ETag:\s(.*)\r/
      $1
    end

    # Determines the last modified date from the request headers.
    #
    # === Parameters
    # [header<String>] Raw request header returned from the request
    # === Returns
    # A Time object of the last modified date or nil if it cannot be found in the headers.
    def self.last_modified_from_header(header)
      header =~ /.*Last-Modified:\s(.*)\r/
      Time.parse_safely($1) if $1
    end
  end
end<|MERGE_RESOLUTION|>--- conflicted
+++ resolved
@@ -44,11 +44,7 @@
     # === Returns
     # A array of class names.
     def self.feed_classes
-<<<<<<< HEAD
-      @feed_classes ||= [Feedzirra::Parser::ITunesRSS, Feedzirra::Parser::RSSFeedBurner, Feedzirra::Parser::RSS, Feedzirra::Parser::GoogleDocsAtom, Feedzirra::Parser::AtomFeedBurner, Feedzirra::Parser::Atom]
-=======
       @feed_classes ||= [Feedzirra::Parser::RSSFeedBurner, Feedzirra::Parser::GoogleDocsAtom, Feedzirra::Parser::AtomFeedBurner, Feedzirra::Parser::Atom, Feedzirra::Parser::ITunesRSS, Feedzirra::Parser::RSS]
->>>>>>> c2846fc6
     end
     
     # Makes all registered feeds types look for the passed in element to parse.
