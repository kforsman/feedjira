module Feedzirra
  class NoParserAvailable < StandardError; end
  
  class Feed
    USER_AGENT = "feedzirra http://github.com/pauldix/feedzirra/tree/master"
    
    # Takes a raw XML feed and attempts to parse it. If no parser is available a Feedzirra::NoParserAvailable exception is raised.
    # You can pass a block to be called when there's an error during the parsing.
    # === Parameters
    # [xml<String>] The XML that you would like parsed.
    # === Returns
    # An instance of the determined feed type. By default a Feedzirra::Atom, Feedzirra::AtomFeedBurner, Feedzirra::RDF, or Feedzirra::RSS object.
    # === Raises
    # Feedzirra::NoParserAvailable : If no valid parser classes could be found for the feed.
    def self.parse(xml, &block)
      if parser = determine_feed_parser_for_xml(xml)
        parser.parse(xml, block)
      else
        raise NoParserAvailable.new("No valid parser for XML.")
      end
    end

    # Determines the correct parser class to use for parsing the feed.
    # 
    # === Parameters
    # [xml<String>] The XML that you would like determine the parser for.
    # === Returns
    # The class name of the parser that can handle the XML.
    def self.determine_feed_parser_for_xml(xml)
      start_of_doc = xml.slice(0, 2000)
      feed_classes.detect {|klass| klass.able_to_parse?(start_of_doc)}
    end

    # Adds a new feed parsing class that will be used for parsing.
    #
    # === Parameters
    # [klass<Constant>] The class/constant that you want to register.
    # === Returns
    # A updated array of feed parser class names.
    def self.add_feed_class(klass) 
      feed_classes.unshift klass
    end

    # Provides a list of registered feed parsing classes.
    #
    # === Returns
    # A array of class names.
    def self.feed_classes
<<<<<<< HEAD
      @feed_classes ||= [Feedzirra::Parser::RSSFeedBurner, Feedzirra::Parser::RSS, Feedzirra::Parser::AtomFeedBurner, Feedzirra::Parser::Atom, Feedzirra::Parser::ITunesRSS]
=======
      @feed_classes ||= [Feedzirra::Parser::RSSFeedBurner, Feedzirra::Parser::RSS, Feedzirra::Parser::GoogleDocsAtom, Feedzirra::Parser::AtomFeedBurner, Feedzirra::Parser::Atom]
>>>>>>> a7c80654
    end
    
    # Makes all registered feeds types look for the passed in element to parse.
    # This is actually just a call to element (a SAXMachine call) in the class.
    #
    # === Parameters
    # [element_tag<String>] The element tag
    # [options<Hash>] Valid keys are same as with SAXMachine
    def self.add_common_feed_element(element_tag, options = {})
      feed_classes.each do |k|
        k.element element_tag, options
      end
    end

    # Makes all registered feeds types look for the passed in elements to parse.
    # This is actually just a call to elements (a SAXMachine call) in the class.
    #
    # === Parameters
    # [element_tag<String>] The element tag
    # [options<Hash>] Valid keys are same as with SAXMachine
    def self.add_common_feed_elements(element_tag, options = {})
      feed_classes.each do |k|
        k.elements element_tag, options
      end
    end

    # Makes all registered entry types look for the passed in element to parse.
    # This is actually just a call to element (a SAXMachine call) in the class.
    #
    # === Parameters
    # [element_tag<String>]
    # [options<Hash>] Valid keys are same as with SAXMachine
    def self.add_common_feed_entry_element(element_tag, options = {})
      call_on_each_feed_entry :element, element_tag, options
    end
    
    # Makes all registered entry types look for the passed in elements to parse.
    # This is actually just a call to element (a SAXMachine call) in the class.
    #
    # === Parameters
    # [element_tag<String>]
    # [options<Hash>] Valid keys are same as with SAXMachine
    def self.add_common_feed_entry_elements(element_tag, options = {})
      call_on_each_feed_entry :elements, element_tag, options
    end

    # Call a method on all feed entries classes.
    #
    # === Parameters
    # [method<Symbol>] The method name
    # [parameters<Array>] The method parameters
    def self.call_on_each_feed_entry(method, *parameters)
      feed_classes.each do |k|
        # iterate on the collections defined in the sax collection
        k.sax_config.collection_elements.each_value do |vl|
          # vl is a list of CollectionConfig mapped to an attribute name
          # we'll look for the one set as 'entries' and add the new element
          vl.find_all{|v| (v.accessor == 'entries') && (v.data_class.class == Class)}.each do |v|
              v.data_class.send(method, *parameters)
          end
        end
      end
    end

    # Setup curl from options.
    # Possible parameters:
    # * :user_agent          - overrides the default user agent.
    # * :compress            - any value to enable compression
    # * :http_authentication - array containing http authentication parameters
    # * :proxy_url           - proxy url
    # * :proxy_port          - proxy port
    # * :max_redirects       - max number of redirections
    # * :timeout             - timeout
    def self.setup_easy curl, options
      curl.headers["Accept-encoding"]   = 'gzip, deflate' if options.has_key?(:compress)
      curl.headers["User-Agent"]        = (options[:user_agent] || USER_AGENT)

      curl.userpwd = options[:http_authentication].join(':') if options.has_key?(:http_authentication)
      curl.proxy_url = options[:proxy_url] if options.has_key?(:proxy_url)
      curl.proxy_port = options[:proxy_port] if options.has_key?(:proxy_port)
      curl.max_redirects = options[:max_redirects] if options[:max_redirects]
      curl.timeout = options[:timeout] if options[:timeout]
      curl.ssl_verify_host = options[:ssl_verify_host] if options.has_key?(:ssl_verify_host)

      curl.follow_location = true
    end

    # Fetches and returns the raw XML for each URL provided.
    #
    # === Parameters
    # [urls<String> or <Array>] A single feed URL, or an array of feed URLs.
    # [options<Hash>] Valid keys for this argument as as followed:
    #                 :if_modified_since - Time object representing when the feed was last updated.
    #                 :if_none_match - String that's normally an etag for the request that was stored previously.
    #                 :on_success - Block that gets executed after a successful request.
    #                 :on_failure - Block that gets executed after a failed request.
    #                 * all parameters defined in setup_easy
    # === Returns
    # A String of XML if a single URL is passed.
    # 
    # A Hash if multiple URL's are passed. The key will be the URL, and the value the XML.
    def self.fetch_raw(urls, options = {})
      url_queue = [*urls]
      multi = Curl::Multi.new
      responses = {}
      url_queue.each do |url|
        easy = Curl::Easy.new(url) do |curl|
          setup_easy curl, options

          curl.headers["If-Modified-Since"] = options[:if_modified_since].httpdate if options.has_key?(:if_modified_since)
          curl.headers["If-None-Match"]     = options[:if_none_match] if options.has_key?(:if_none_match)

          curl.on_success do |c|
            responses[url] = decode_content(c)
          end
          curl.on_failure do |c, err|
            responses[url] = c.response_code
          end
        end
        multi.add(easy)
      end

      multi.perform
      urls.is_a?(String) ? responses.values.first : responses
    end

    # Fetches and returns the parsed XML for each URL provided.
    #
    # === Parameters
    # [urls<String> or <Array>] A single feed URL, or an array of feed URLs.
    # [options<Hash>] Valid keys for this argument as as followed:
    # * :user_agent - String that overrides the default user agent.
    # * :if_modified_since - Time object representing when the feed was last updated.
    # * :if_none_match - String, an etag for the request that was stored previously.
    # * :on_success - Block that gets executed after a successful request.
    # * :on_failure - Block that gets executed after a failed request.
    # === Returns
    # A Feed object if a single URL is passed.
    #
    # A Hash if multiple URL's are passed. The key will be the URL, and the value the Feed object.
    def self.fetch_and_parse(urls, options = {})
      url_queue = [*urls]
      multi = Curl::Multi.new
      responses = {}
      
      # I broke these down so I would only try to do 30 simultaneously because
      # I was getting weird errors when doing a lot. As one finishes it pops another off the queue.
      url_queue.slice!(0, 30).each do |url|
        add_url_to_multi(multi, url, url_queue, responses, options)
      end
 
      multi.perform
      return urls.is_a?(String) ? responses.values.first : responses
    end

    # Decodes the XML document if it was compressed.
    #
    # === Parameters
    # [curl_request<Curl::Easy>] The Curl::Easy response object from the request.
    # === Returns
    # A decoded string of XML.
    def self.decode_content(c)
      if c.header_str.match(/Content-Encoding: gzip/i)
        begin
          gz =  Zlib::GzipReader.new(StringIO.new(c.body_str))
          xml = gz.read
          gz.close
        rescue Zlib::GzipFile::Error 
          # Maybe this is not gzipped?
          xml = c.body_str
        end
      elsif c.header_str.match(/Content-Encoding: deflate/i)
        xml = Zlib::Inflate.inflate(c.body_str)
      else
        xml = c.body_str
      end

      xml
    end

    # Updates each feed for each Feed object provided.
    #
    # === Parameters
    # [feeds<Feed> or <Array>] A single feed object, or an array of feed objects.
    # [options<Hash>] Valid keys for this argument as as followed:
    #                 * :on_success - Block that gets executed after a successful request.
    #                 * :on_failure - Block that gets executed after a failed request.
    #                 * all parameters defined in setup_easy
    # === Returns
    # A updated Feed object if a single URL is passed.
    #
    # A Hash if multiple Feeds are passed. The key will be the URL, and the value the updated Feed object.
    def self.update(feeds, options = {})
      feed_queue = [*feeds]
      multi = Curl::Multi.new
      responses = {}
      
      feed_queue.slice!(0, 30).each do |feed|
        add_feed_to_multi(multi, feed, feed_queue, responses, options)
      end
    
      multi.perform
      responses.is_a?(Array)? responses.values : responses.values.first
    end
    
    # An abstraction for adding a feed by URL to the passed Curb::multi stack.
    #
    # === Parameters
    # [multi<Curl::Multi>] The Curl::Multi object that the request should be added too.
    # [url<String>] The URL of the feed that you would like to be fetched.
    # [url_queue<Array>] An array of URLs that are queued for request.
    # [responses<Hash>] Existing responses that you want the response from the request added to.
    # [feeds<String> or <Array>] A single feed object, or an array of feed objects.
    # [options<Hash>] Valid keys for this argument as as followed:
    #                 * :on_success - Block that gets executed after a successful request.
    #                 * :on_failure - Block that gets executed after a failed request.
    #                 * all parameters defined in setup_easy
    # === Returns
    # The updated Curl::Multi object with the request details added to it's stack.
    def self.add_url_to_multi(multi, url, url_queue, responses, options)
      easy = Curl::Easy.new(url) do |curl|
        setup_easy curl, options
        curl.headers["If-Modified-Since"] = options[:if_modified_since].httpdate if options.has_key?(:if_modified_since)
        curl.headers["If-None-Match"]     = options[:if_none_match] if options.has_key?(:if_none_match)

        curl.on_success do |c|
          add_url_to_multi(multi, url_queue.shift, url_queue, responses, options) unless url_queue.empty?
          xml = decode_content(c)
          klass = determine_feed_parser_for_xml(xml)
          
          if klass
            begin
              feed = klass.parse(xml, Proc.new{|message| warn "Error while parsing [#{url}] #{message}" })
              feed.feed_url = c.last_effective_url
              feed.etag = etag_from_header(c.header_str)
              feed.last_modified = last_modified_from_header(c.header_str)
              responses[url] = feed
              options[:on_success].call(url, feed) if options.has_key?(:on_success)
            rescue Exception => e
              options[:on_failure].call(url, c.response_code, c.header_str, c.body_str) if options.has_key?(:on_failure)
            end
          else
            # puts "Error determining parser for #{url} - #{c.last_effective_url}"
            # raise NoParserAvailable.new("no valid parser for content.") (this would unfortunately fail the whole 'multi', so it's not really usable)
            options[:on_failure].call(url, c.response_code, c.header_str, c.body_str) if options.has_key?(:on_failure)
          end
        end
        
        curl.on_failure do |c, err|
          add_url_to_multi(multi, url_queue.shift, url_queue, responses, options) unless url_queue.empty?
          responses[url] = c.response_code
          if c.response_code == 304 # it's not modified. this isn't an error condition
            options[:on_success].call(url, nil) if options.has_key?(:on_success)
          else
            options[:on_failure].call(url, c.response_code, c.header_str, c.body_str) if options.has_key?(:on_failure)
          end
        end
      end
      multi.add(easy)
    end

    # An abstraction for adding a feed by a Feed object to the passed Curb::multi stack.
    #
    # === Parameters
    # [multi<Curl::Multi>] The Curl::Multi object that the request should be added too.
    # [feed<Feed>] A feed object that you would like to be fetched.
    # [url_queue<Array>] An array of feed objects that are queued for request.
    # [responses<Hash>] Existing responses that you want the response from the request added to.
    # [feeds<String>] or <Array> A single feed object, or an array of feed objects.
    # [options<Hash>] Valid keys for this argument as as followed:
    #                 * :on_success - Block that gets executed after a successful request.
    #                 * :on_failure - Block that gets executed after a failed request.
    #                 * all parameters defined in setup_easy
    # === Returns
    # The updated Curl::Multi object with the request details added to it's stack.
    def self.add_feed_to_multi(multi, feed, feed_queue, responses, options) 
      easy = Curl::Easy.new(feed.feed_url) do |curl|
        setup_easy curl, options
        curl.headers["If-Modified-Since"] = feed.last_modified.httpdate if feed.last_modified
        curl.headers["If-Modified-Since"] = options[:if_modified_since] if options[:if_modified_since] && (!feed.last_modified || (Time.parse(options[:if_modified_since].to_s) > feed.last_modified))
        curl.headers["If-None-Match"]     = feed.etag if feed.etag

        curl.on_success do |c|
          begin
            add_feed_to_multi(multi, feed_queue.shift, feed_queue, responses, options) unless feed_queue.empty?
            updated_feed = Feed.parse(c.body_str){ |message| warn "Error while parsing [#{feed.feed_url}] #{message}" }
            updated_feed.feed_url = c.last_effective_url
            updated_feed.etag = etag_from_header(c.header_str)
            updated_feed.last_modified = last_modified_from_header(c.header_str)
            feed.update_from_feed(updated_feed)
            responses[feed.feed_url] = feed
            options[:on_success].call(feed) if options.has_key?(:on_success)
          rescue Exception => e
            options[:on_failure].call(feed, c.response_code, c.header_str, c.body_str) if options.has_key?(:on_failure)
          end
        end

        curl.on_failure do |c, err|
          add_feed_to_multi(multi, feed_queue.shift, feed_queue, responses, options) unless feed_queue.empty?
          response_code = c.response_code
          if response_code == 304 # it's not modified. this isn't an error condition
            responses[feed.feed_url] = feed
            options[:on_success].call(feed) if options.has_key?(:on_success)
          else
            responses[feed.url] = c.response_code
            options[:on_failure].call(feed, c.response_code, c.header_str, c.body_str) if options.has_key?(:on_failure)
          end
        end
      end
      multi.add(easy)
    end

    # Determines the etag from the request headers.
    # 
    # === Parameters
    # [header<String>] Raw request header returned from the request
    # === Returns
    # A string of the etag or nil if it cannot be found in the headers.
    def self.etag_from_header(header)
      header =~ /.*ETag:\s(.*)\r/
      $1
    end

    # Determines the last modified date from the request headers.
    #
    # === Parameters
    # [header<String>] Raw request header returned from the request
    # === Returns
    # A Time object of the last modified date or nil if it cannot be found in the headers.
    def self.last_modified_from_header(header)
      header =~ /.*Last-Modified:\s(.*)\r/
      Time.parse($1) if $1
    end
  end
end<|MERGE_RESOLUTION|>--- conflicted
+++ resolved
@@ -46,11 +46,7 @@
     # === Returns
     # A array of class names.
     def self.feed_classes
-<<<<<<< HEAD
-      @feed_classes ||= [Feedzirra::Parser::RSSFeedBurner, Feedzirra::Parser::RSS, Feedzirra::Parser::AtomFeedBurner, Feedzirra::Parser::Atom, Feedzirra::Parser::ITunesRSS]
-=======
-      @feed_classes ||= [Feedzirra::Parser::RSSFeedBurner, Feedzirra::Parser::RSS, Feedzirra::Parser::GoogleDocsAtom, Feedzirra::Parser::AtomFeedBurner, Feedzirra::Parser::Atom]
->>>>>>> a7c80654
+      @feed_classes ||= [Feedzirra::Parser::RSSFeedBurner, Feedzirra::Parser::RSS, Feedzirra::Parser::GoogleDocsAtom, Feedzirra::Parser::AtomFeedBurner, Feedzirra::Parser::Atom, Feedzirra::Parser::ITunesRSS]
     end
     
     # Makes all registered feeds types look for the passed in element to parse.
