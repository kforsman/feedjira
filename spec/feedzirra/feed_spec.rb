require File.dirname(__FILE__) + '/../spec_helper'

describe Feedzirra::Feed do

  describe "#add_common_feed_element" do
    before(:all) do
      Feedzirra::Feed.add_common_feed_element("generator")
    end

    it "should parse the added element out of Atom feeds" do
      Feedzirra::Feed.parse(sample_wfw_feed).generator.should == "TypePad"
    end

    it "should parse the added element out of Atom Feedburner feeds" do
      Feedzirra::Parser::Atom.new.should respond_to(:generator)
    end

    it "should parse the added element out of RSS feeds" do
      Feedzirra::Parser::RSS.new.should respond_to(:generator)
    end
  end

  describe "#add_common_feed_entry_element" do
    before(:all) do
      Feedzirra::Feed.add_common_feed_entry_element("wfw:commentRss", :as => :comment_rss)
    end

    it "should parse the added element out of Atom feeds entries" do
      Feedzirra::Feed.parse(sample_wfw_feed).entries.first.comment_rss.should == "this is the new val"
    end

    it "should parse the added element out of Atom Feedburner feeds entries" do
      Feedzirra::Parser::AtomEntry.new.should respond_to(:comment_rss)
    end

    it "should parse the added element out of RSS feeds entries" do
      Feedzirra::Parser::RSSEntry.new.should respond_to(:comment_rss)
    end
  end

  describe "#parse" do # many of these tests are redundant with the specific feed type tests, but I put them here for completeness
    context "when there's an available parser" do
      it "should parse an rdf feed" do
        feed = Feedzirra::Feed.parse(sample_rdf_feed)
        feed.title.should == "HREF Considered Harmful"
        feed.entries.first.published.should == Time.parse_safely("Tue Sep 02 19:50:07 UTC 2008")
        feed.entries.size.should == 10
      end

      it "should parse an rss feed" do
        feed = Feedzirra::Feed.parse(sample_rss_feed)
        feed.title.should == "Tender Lovemaking"
        feed.entries.first.published.should == Time.parse_safely("Thu Dec 04 17:17:49 UTC 2008")
        feed.entries.size.should == 10
      end

      it "should parse an atom feed" do
        feed = Feedzirra::Feed.parse(sample_atom_feed)
        feed.title.should == "Amazon Web Services Blog"
        feed.entries.first.published.should == Time.parse_safely("Fri Jan 16 18:21:00 UTC 2009")
        feed.entries.size.should == 10
      end

      it "should parse an feedburner atom feed" do
        feed = Feedzirra::Feed.parse(sample_feedburner_atom_feed)
        feed.title.should == "Paul Dix Explains Nothing"
        feed.entries.first.published.should == Time.parse_safely("Thu Jan 22 15:50:22 UTC 2009")
        feed.entries.size.should == 5
      end

      it "should parse an itunes feed" do
        feed = Feedzirra::Feed.parse(sample_itunes_feed)
        feed.title.should == "All About Everything"
        feed.entries.first.published.should == Time.parse_safely("Wed, 15 Jun 2005 19:00:00 GMT")
        feed.entries.size.should == 3
      end
    end

    context "when there's no available parser" do
      it "raises Feedzirra::NoParserAvailable" do
        proc {
          Feedzirra::Feed.parse("I'm an invalid feed")
        }.should raise_error(Feedzirra::NoParserAvailable)
      end
    end

    it "should parse an feedburner rss feed" do
      feed = Feedzirra::Feed.parse(sample_rss_feed_burner_feed)
      feed.title.should == "TechCrunch"
      feed.entries.first.published.should == Time.parse_safely("Wed Nov 02 17:25:27 UTC 2011")
      feed.entries.size.should == 20
    end
  end

  describe "#determine_feed_parser_for_xml" do
    it 'should return the Feedzirra::Parser::GoogleDocsAtom calss for a Google Docs atom feed' do
      Feedzirra::Feed.determine_feed_parser_for_xml(sample_google_docs_list_feed).should == Feedzirra::Parser::GoogleDocsAtom
    end

    it "should return the Feedzirra::Parser::Atom class for an atom feed" do
      Feedzirra::Feed.determine_feed_parser_for_xml(sample_atom_feed).should == Feedzirra::Parser::Atom
    end

    it "should return the Feedzirra::Parser::AtomFeedBurner class for an atom feedburner feed" do
      Feedzirra::Feed.determine_feed_parser_for_xml(sample_feedburner_atom_feed).should == Feedzirra::Parser::AtomFeedBurner
    end

    it "should return the Feedzirra::Parser::RSS class for an rdf/rss 1.0 feed" do
      Feedzirra::Feed.determine_feed_parser_for_xml(sample_rdf_feed).should == Feedzirra::Parser::RSS
    end

    it "should return the Feedzirra::Parser::RSSFeedBurner class for an rss feedburner feed" do
      Feedzirra::Feed.determine_feed_parser_for_xml(sample_rss_feed_burner_feed).should == Feedzirra::Parser::RSSFeedBurner
    end

    it "should return the Feedzirra::Parser::RSS object for an rss 2.0 feed" do
      Feedzirra::Feed.determine_feed_parser_for_xml(sample_rss_feed).should == Feedzirra::Parser::RSS
    end

    it "should return a Feedzirra::Parser::RSS object for an itunes feed" do
      Feedzirra::Feed.determine_feed_parser_for_xml(sample_itunes_feed).should == Feedzirra::Parser::ITunesRSS
    end

  end

  describe "when adding feed types" do
    it "should prioritize added types over the built in ones" do
      feed_text = "Atom asdf"
      Feedzirra::Parser::Atom.stub(:able_to_parse?).and_return(true)
      new_feed_type = Class.new do
        def self.able_to_parse?(val)
          true
        end
      end

      new_feed_type.should be_able_to_parse(feed_text)
      Feedzirra::Feed.add_feed_class(new_feed_type)
      Feedzirra::Feed.determine_feed_parser_for_xml(feed_text).should == new_feed_type

      # this is a hack so that this doesn't break the rest of the tests
      Feedzirra::Feed.feed_classes.reject! {|o| o == new_feed_type }
    end
  end

  describe '#etag_from_header' do
    before(:each) do
      @header = "HTTP/1.0 200 OK\r\nDate: Thu, 29 Jan 2009 03:55:24 GMT\r\nServer: Apache\r\nX-FB-Host: chi-write6\r\nLast-Modified: Wed, 28 Jan 2009 04:10:32 GMT\r\nETag: ziEyTl4q9GH04BR4jgkImd0GvSE\r\nP3P: CP=\"ALL DSP COR NID CUR OUR NOR\"\r\nConnection: close\r\nContent-Type: text/xml;charset=utf-8\r\n\r\n"
    end

    it "should return the etag from the header if it exists" do
      Feedzirra::Feed.etag_from_header(@header).should == "ziEyTl4q9GH04BR4jgkImd0GvSE"
    end

    it "should return nil if there is no etag in the header" do
      Feedzirra::Feed.etag_from_header("foo").should be_nil
    end

  end

  describe '#last_modified_from_header' do
    before(:each) do
      @header = "HTTP/1.0 200 OK\r\nDate: Thu, 29 Jan 2009 03:55:24 GMT\r\nServer: Apache\r\nX-FB-Host: chi-write6\r\nLast-Modified: Wed, 28 Jan 2009 04:10:32 GMT\r\nETag: ziEyTl4q9GH04BR4jgkImd0GvSE\r\nP3P: CP=\"ALL DSP COR NID CUR OUR NOR\"\r\nConnection: close\r\nContent-Type: text/xml;charset=utf-8\r\n\r\n"
    end

    it "should return the last modified date from the header if it exists" do
      Feedzirra::Feed.last_modified_from_header(@header).should == Time.parse_safely("Wed, 28 Jan 2009 04:10:32 GMT")
    end

    it "should return nil if there is no last modified date in the header" do
      Feedzirra::Feed.last_modified_from_header("foo").should be_nil
    end
  end

  describe "fetching feeds" do
    before(:each) do
      @paul_feed = { :xml => load_sample("PaulDixExplainsNothing.xml"), :url => "http://feeds.feedburner.com/PaulDixExplainsNothing" }
      @trotter_feed = { :xml => load_sample("TrotterCashionHome.xml"), :url => "http://feeds2.feedburner.com/trottercashion" }
    end

    describe "#fetch_raw" do
      before(:each) do
<<<<<<< HEAD
        @cmock = stub('cmock', :header_str => '', :body_str => @paul_feed[:xml] )
        @multi = stub('curl_multi', :add => true, :perform => true)
        @curl_easy = stub('curl_easy')
        @curl = stub('curl', :headers => {}, :follow_location= => true, :on_failure => true)
        @curl.stub!(:on_success).and_yield(@cmock)

        Curl::Multi.stub!(:new).and_return(@multi)
        Curl::Easy.stub!(:new).and_yield(@curl).and_return(@curl_easy)
=======
        @cmock = double('cmock', :header_str => '', :body_str => @paul_feed[:xml] )
        @multi = double('curl_multi', :add => true, :perform => true)
        @curl_easy = double('curl_easy')
        @curl = double('curl', :headers => {}, :follow_location= => true, :on_failure => true)
        @curl.stub(:on_success).and_yield(@cmock)

        Curl::Multi.stub(:new).and_return(@multi)
        Curl::Easy.stub(:new).and_yield(@curl).and_return(@curl_easy)
>>>>>>> 0bdbe2a1
      end

      it "should set user agent if it's passed as an option" do
        Feedzirra::Feed.fetch_raw(@paul_feed[:url], :user_agent => 'Custom Useragent')
        @curl.headers['User-Agent'].should == 'Custom Useragent'
      end

      it "should set user agent to default if it's not passed as an option" do
        Feedzirra::Feed.fetch_raw(@paul_feed[:url])
        @curl.headers['User-Agent'].should == Feedzirra::Feed::USER_AGENT
      end

      it "should set if modified since as an option if passed" do
        Feedzirra::Feed.fetch_raw(@paul_feed[:url], :if_modified_since => Time.parse_safely("Wed, 28 Jan 2009 04:10:32 GMT"))
        @curl.headers["If-Modified-Since"].should == 'Wed, 28 Jan 2009 04:10:32 GMT'
      end

      it "should set if none match as an option if passed" do
        Feedzirra::Feed.fetch_raw(@paul_feed[:url], :if_none_match => 'ziEyTl4q9GH04BR4jgkImd0GvSE')
        @curl.headers["If-None-Match"].should == 'ziEyTl4q9GH04BR4jgkImd0GvSE'
      end

      it 'should set userpwd for http basic authentication if :http_authentication is passed' do
        @curl.should_receive(:userpwd=).with('username:password')
        Feedzirra::Feed.fetch_raw(@paul_feed[:url], :http_authentication => ['username', 'password'])
      end

      it 'should set accepted encodings' do
        Feedzirra::Feed.fetch_raw(@paul_feed[:url], :compress => true)
        @curl.headers["Accept-encoding"].should == 'gzip, deflate'
      end

      it "should return raw xml" do
        Feedzirra::Feed.fetch_raw(@paul_feed[:url]).should =~ /^#{Regexp.escape('<?xml version="1.0" encoding="UTF-8"?>')}/
      end

      it "should take multiple feed urls and return a hash of urls and response xml" do
<<<<<<< HEAD
        multi = stub('curl_multi', :add => true, :perform => true)
        Curl::Multi.stub!(:new).and_return(multi)

        paul_response = stub('paul_response', :header_str => '', :body_str => @paul_feed[:xml] )
        trotter_response = stub('trotter_response', :header_str => '', :body_str => @trotter_feed[:xml] )

        paul_curl = stub('paul_curl', :headers => {}, :follow_location= => true, :on_failure => true)
        paul_curl.stub!(:on_success).and_yield(paul_response)

        trotter_curl = stub('trotter_curl', :headers => {}, :follow_location= => true, :on_failure => true)
        trotter_curl.stub!(:on_success).and_yield(trotter_response)
=======
        multi = double('curl_multi', :add => true, :perform => true)
        Curl::Multi.stub(:new).and_return(multi)

        paul_response = double('paul_response', :header_str => '', :body_str => @paul_feed[:xml] )
        trotter_response = double('trotter_response', :header_str => '', :body_str => @trotter_feed[:xml] )

        paul_curl = double('paul_curl', :headers => {}, :follow_location= => true, :on_failure => true)
        paul_curl.stub(:on_success).and_yield(paul_response)

        trotter_curl = double('trotter_curl', :headers => {}, :follow_location= => true, :on_failure => true)
        trotter_curl.stub(:on_success).and_yield(trotter_response)
>>>>>>> 0bdbe2a1

        Curl::Easy.should_receive(:new).with(@paul_feed[:url]).ordered.and_yield(paul_curl)
        Curl::Easy.should_receive(:new).with(@trotter_feed[:url]).ordered.and_yield(trotter_curl)

        results = Feedzirra::Feed.fetch_raw([@paul_feed[:url], @trotter_feed[:url]])
        results.keys.should include(@paul_feed[:url])
        results.keys.should include(@trotter_feed[:url])
        results[@paul_feed[:url]].should =~ /Paul Dix/
        results[@trotter_feed[:url]].should =~ /Trotter Cashion/
      end

      it "should always return a hash when passed an array" do
        results = Feedzirra::Feed.fetch_raw([@paul_feed[:url]])
        results.class.should == Hash
      end
    end

    describe "#add_url_to_multi" do
      before(:each) do
        allow_message_expectations_on_nil
        @multi = Curl::Multi.get([@paul_feed[:url]], {:follow_location => true}, {:pipeline => true})
        @multi.stub(:add)
        @easy_curl = Curl::Easy.new(@paul_feed[:url])

        Curl::Easy.should_receive(:new).and_yield(@easy_curl)
      end

      it "should set user agent if it's passed as an option" do
        Feedzirra::Feed.add_url_to_multi(@multi, @paul_feed[:url], [], {}, :user_agent => 'My cool application')
        @easy_curl.headers["User-Agent"].should == 'My cool application'
      end

      it "should set user agent to default if it's not passed as an option" do
        Feedzirra::Feed.add_url_to_multi(@multi, @paul_feed[:url], [], {}, {})
        @easy_curl.headers["User-Agent"].should == Feedzirra::Feed::USER_AGENT
      end

      it "should set if modified since as an option if passed" do
        Feedzirra::Feed.add_url_to_multi(@multi, @paul_feed[:url], [], {}, :if_modified_since => Time.parse_safely("Jan 25 2009 04:10:32 GMT"))
        @easy_curl.headers["If-Modified-Since"].should == 'Sun, 25 Jan 2009 04:10:32 GMT'
      end

      it 'should set follow location to true' do
        @easy_curl.should_receive(:follow_location=).with(true)
        Feedzirra::Feed.add_url_to_multi(@multi, @paul_feed[:url], [], {}, {})
      end

      it 'should set userpwd for http basic authentication if :http_authentication is passed' do
        Feedzirra::Feed.add_url_to_multi(@multi, @paul_feed[:url], [], {}, :http_authentication => ['myusername', 'mypassword'])
        @easy_curl.userpwd.should == 'myusername:mypassword'
      end

      it 'should set accepted encodings' do
        Feedzirra::Feed.add_url_to_multi(@multi, @paul_feed[:url], [], {}, {:compress => true})
        @easy_curl.headers["Accept-encoding"].should == 'gzip, deflate'
      end

      it "should set if_none_match as an option if passed" do
        Feedzirra::Feed.add_url_to_multi(@multi, @paul_feed[:url], [], {}, :if_none_match => 'ziEyTl4q9GH04BR4jgkImd0GvSE')
        @easy_curl.headers["If-None-Match"].should == 'ziEyTl4q9GH04BR4jgkImd0GvSE'
      end

      describe 'on success' do
        before(:each) do
          @feed = double('feed', :feed_url= => true, :etag= => true, :last_modified= => true)
          Feedzirra::Feed.stub(:decode_content).and_return(@paul_feed[:xml])
          Feedzirra::Feed.stub(:determine_feed_parser_for_xml).and_return(Feedzirra::Parser::AtomFeedBurner)
          Feedzirra::Parser::AtomFeedBurner.stub(:parse).and_return(@feed)
          Feedzirra::Feed.stub(:etag_from_header).and_return('ziEyTl4q9GH04BR4jgkImd0GvSE')
          Feedzirra::Feed.stub(:last_modified_from_header).and_return('Wed, 28 Jan 2009 04:10:32 GMT')
        end

        it 'should decode the response body' do
          Feedzirra::Feed.should_receive(:decode_content).with(@easy_curl).and_return(@paul_feed[:xml])
          Feedzirra::Feed.add_url_to_multi(@multi, @paul_feed[:url], [], {}, {})
          @easy_curl.on_success.call(@easy_curl)
        end

        it 'should determine the xml parser class' do
          Feedzirra::Feed.should_receive(:determine_feed_parser_for_xml).with(@paul_feed[:xml]).and_return(Feedzirra::Parser::AtomFeedBurner)
          Feedzirra::Feed.add_url_to_multi(@multi, @paul_feed[:url], [], {}, {})
          @easy_curl.on_success.call(@easy_curl)
        end

        it 'should parse the xml' do
          Feedzirra::Parser::AtomFeedBurner.should_receive(:parse).with(@paul_feed[:xml], an_instance_of(Proc)).and_return(@feed)
          Feedzirra::Feed.add_url_to_multi(@multi, @paul_feed[:url], [], {}, {})
          @easy_curl.on_success.call(@easy_curl)
        end

        describe 'when a compatible xml parser class is found' do
          it 'should set the last effective url to the feed url' do
            @easy_curl.should_receive(:last_effective_url).and_return(@paul_feed[:url])
            @feed.should_receive(:feed_url=).with(@paul_feed[:url])
            Feedzirra::Feed.add_url_to_multi(@multi, @paul_feed[:url], [], {}, {})
            @easy_curl.on_success.call(@easy_curl)
          end

          it 'should set the etags on the feed' do
            @feed.should_receive(:etag=).with('ziEyTl4q9GH04BR4jgkImd0GvSE')
            Feedzirra::Feed.add_url_to_multi(@multi, @paul_feed[:url], [], {}, {})
            @easy_curl.on_success.call(@easy_curl)
          end

          it 'should set the last modified on the feed' do
            @feed.should_receive(:last_modified=).with('Wed, 28 Jan 2009 04:10:32 GMT')
            Feedzirra::Feed.add_url_to_multi(@multi, @paul_feed[:url], [], {}, {})
            @easy_curl.on_success.call(@easy_curl)
          end

          it 'should add the feed to the responses' do
            responses = {}
            Feedzirra::Feed.add_url_to_multi(@multi, @paul_feed[:url], [], responses, {})
            @easy_curl.on_success.call(@easy_curl)

            responses.length.should == 1
            responses['http://feeds.feedburner.com/PaulDixExplainsNothing'].should == @feed
          end

          it 'should call proc if :on_success option is passed' do
            success = lambda { |url, feed| }
            success.should_receive(:call).with(@paul_feed[:url], @feed)
            Feedzirra::Feed.add_url_to_multi(@multi, @paul_feed[:url], [], {}, { :on_success => success })
            @easy_curl.on_success.call(@easy_curl)
          end
        end

        describe 'when no compatible xml parser class is found' do
          it 'should raise a NoParserAvailable exception'
        end
      end

      describe 'on failure' do
        before(:each) do
          @headers = "HTTP/1.0 500 Something Bad\r\nDate: Thu, 29 Jan 2009 03:55:24 GMT\r\nServer: Apache\r\nX-FB-Host: chi-write6\r\nLast-Modified: Wed, 28 Jan 2009 04:10:32 GMT\r\n"
          @body = 'Sorry, something broke'

          @easy_curl.stub(:response_code).and_return(500)
          @easy_curl.stub(:header_str).and_return(@headers)
          @easy_curl.stub(:body_str).and_return(@body)
        end

        it 'should call proc if :on_failure option is passed' do
          failure = lambda { |url, feed| }
          failure.should_receive(:call).with(@paul_feed[:url], 500, @headers, @body)
          Feedzirra::Feed.add_url_to_multi(@multi, @paul_feed[:url], [], {}, { :on_failure => failure })
          @easy_curl.on_failure.call(@easy_curl)
        end

        it 'should return the http code in the responses' do
          responses = {}
          Feedzirra::Feed.add_url_to_multi(@multi, @paul_feed[:url], [], responses, {})
          @easy_curl.on_failure.call(@easy_curl)

          responses.length.should == 1
          responses[@paul_feed[:url]].should == 500
        end
      end

      describe 'on complete for 404s' do
        before(:each) do
          @headers = "HTTP/1.0 404 Not Found\r\nDate: Thu, 29 Jan 2009 03:55:24 GMT\r\nServer: Apache\r\nX-FB-Host: chi-write6\r\nLast-Modified: Wed, 28 Jan 2009 04:10:32 GMT\r\n"
          @body = 'Page could not be found.'

          @easy_curl.stub(:response_code).and_return(404)
          @easy_curl.stub(:header_str).and_return(@headers)
          @easy_curl.stub(:body_str).and_return(@body)
        end

        it 'should call proc if :on_failure option is passed' do
          complete = lambda { |url| }
          complete.should_receive(:call).with(@paul_feed[:url], 404, @headers, @body)
          Feedzirra::Feed.add_url_to_multi(@multi, @paul_feed[:url], [], {}, { :on_failure => complete })
          @easy_curl.on_complete.call(@easy_curl)
        end

        it 'should return the http code in the responses' do
          responses = {}
          Feedzirra::Feed.add_url_to_multi(@multi, @paul_feed[:url], [], responses, {})
          @easy_curl.on_complete.call(@easy_curl)

          responses.length.should == 1
          responses[@paul_feed[:url]].should == 404
        end
      end
    end

    describe "#add_feed_to_multi" do
      before(:each) do
        allow_message_expectations_on_nil
        @multi = Curl::Multi.get([@paul_feed[:url]], {:follow_location => true}, {:pipeline => true})
        @multi.stub(:add)
        @easy_curl = Curl::Easy.new(@paul_feed[:url])
        @feed = Feedzirra::Feed.parse(sample_feedburner_atom_feed)

        Curl::Easy.should_receive(:new).and_yield(@easy_curl)
      end

      it "should set user agent if it's passed as an option" do
        Feedzirra::Feed.add_feed_to_multi(@multi, @feed, [], {}, :user_agent => 'My cool application')
        @easy_curl.headers["User-Agent"].should == 'My cool application'
      end

      it "should set user agent to default if it's not passed as an option" do
        Feedzirra::Feed.add_feed_to_multi(@multi, @feed, [], {}, {})
        @easy_curl.headers["User-Agent"].should == Feedzirra::Feed::USER_AGENT
      end

      it "should set if modified since as an option if passed" do
        modified_time = Time.parse_safely("Wed, 28 Jan 2009 04:10:32 GMT")
        Feedzirra::Feed.add_feed_to_multi(@multi, @feed, [], {}, {:if_modified_since => modified_time})
        modified_time.should be > @feed.last_modified

        @easy_curl.headers["If-Modified-Since"].should == modified_time
      end

      it 'should set follow location to true' do
        @easy_curl.should_receive(:follow_location=).with(true)
        Feedzirra::Feed.add_feed_to_multi(@multi, @feed, [], {}, {})
      end

      it 'should set userpwd for http basic authentication if :http_authentication is passed' do
        Feedzirra::Feed.add_feed_to_multi(@multi, @feed, [], {}, :http_authentication => ['myusername', 'mypassword'])
        @easy_curl.userpwd.should == 'myusername:mypassword'
      end

      it "should set if_none_match as an option if passed" do
        @feed.etag = 'ziEyTl4q9GH04BR4jgkImd0GvSE'
        Feedzirra::Feed.add_feed_to_multi(@multi, @feed, [], {}, {})
        @easy_curl.headers["If-None-Match"].should == 'ziEyTl4q9GH04BR4jgkImd0GvSE'
      end

      describe 'on success' do
        before(:each) do
          @new_feed = @feed.clone
          @feed.stub(:update_from_feed)
          Feedzirra::Feed.stub(:decode_content).and_return(@paul_feed[:xml])
          Feedzirra::Feed.stub(:determine_feed_parser_for_xml).and_return(Feedzirra::Parser::AtomFeedBurner)
          Feedzirra::Parser::AtomFeedBurner.stub(:parse).and_return(@new_feed)
          Feedzirra::Feed.stub(:etag_from_header).and_return('ziEyTl4q9GH04BR4jgkImd0GvSE')
          Feedzirra::Feed.stub(:last_modified_from_header).and_return('Wed, 28 Jan 2009 04:10:32 GMT')
        end

        it 'should process the next feed in the queue'

        it 'should parse the updated feed' do
          Feedzirra::Parser::AtomFeedBurner.should_receive(:parse).and_return(@new_feed)
          Feedzirra::Feed.add_feed_to_multi(@multi, @feed, [], {}, {})
          @easy_curl.on_success.call(@easy_curl)
        end

        it 'should set the last effective url to the feed url' do
          @easy_curl.should_receive(:last_effective_url).and_return(@paul_feed[:url])
          @new_feed.should_receive(:feed_url=).with(@paul_feed[:url])
          Feedzirra::Feed.add_feed_to_multi(@multi, @feed, [], {}, {})
          @easy_curl.on_success.call(@easy_curl)
        end

        it 'should set the etags on the feed' do
          @new_feed.should_receive(:etag=).with('ziEyTl4q9GH04BR4jgkImd0GvSE')
          Feedzirra::Feed.add_feed_to_multi(@multi, @feed, [], {}, {})
          @easy_curl.on_success.call(@easy_curl)
        end

        it 'should set the last modified on the feed' do
          @new_feed.should_receive(:last_modified=).with('Wed, 28 Jan 2009 04:10:32 GMT')
          Feedzirra::Feed.add_feed_to_multi(@multi, @feed, [], {}, {})
          @easy_curl.on_success.call(@easy_curl)
        end

        it 'should add the feed to the responses' do
          responses = {}
          Feedzirra::Feed.add_feed_to_multi(@multi, @feed, [], responses, {})
          @easy_curl.on_success.call(@easy_curl)

          responses.length.should == 1
          responses['http://feeds.feedburner.com/PaulDixExplainsNothing'].should == @feed
        end

        it 'should call proc if :on_success option is passed' do
          success = lambda { |feed| }
          success.should_receive(:call).with(@feed)
          Feedzirra::Feed.add_feed_to_multi(@multi, @feed, [], {}, { :on_success => success })
          @easy_curl.on_success.call(@easy_curl)
        end

        it 'should call update from feed on the old feed with the updated feed' do
          @feed.should_receive(:update_from_feed).with(@new_feed)
          Feedzirra::Feed.add_feed_to_multi(@multi, @feed, [], {}, {})
          @easy_curl.on_success.call(@easy_curl)
        end
      end

      describe 'on failure' do
        before(:each) do
          @headers = "HTTP/1.0 404 Not Found\r\nDate: Thu, 29 Jan 2009 03:55:24 GMT\r\nServer: Apache\r\nX-FB-Host: chi-write6\r\nLast-Modified: Wed, 28 Jan 2009 04:10:32 GMT\r\n"
          @body = 'Page could not be found.'

          @easy_curl.stub(:response_code).and_return(404)
          @easy_curl.stub(:header_str).and_return(@headers)
          @easy_curl.stub(:body_str).and_return(@body)
        end

        it 'should call on success callback if the response code is 304' do
          success = lambda { |feed| }
          success.should_receive(:call).with(@feed)
          @easy_curl.should_receive(:response_code).and_return(304)
          Feedzirra::Feed.add_feed_to_multi(@multi, @feed, [], {}, { :on_success => success })
          @easy_curl.on_failure.call(@easy_curl)
        end

        it 'should return the http code in the responses' do
          responses = {}
          Feedzirra::Feed.add_feed_to_multi(@multi, @feed, [], responses, {})
          @easy_curl.on_failure.call(@easy_curl)

          responses.length.should == 1
          responses['http://www.pauldix.net/'].should == 404
        end
      end
    end

    describe "#fetch_and_parse" do
      it 'should initiate the fetching and parsing using multicurl'
      it "should pass any request options through to add_url_to_multi"
      it 'should slice the feeds into groups of thirty for processing'
      it "should return a feed object if a single feed is passed in"
      it "should return an return an array of feed objects if multiple feeds are passed in"

      it "should set if modified since as an option if passed" do
        modified_time = Time.parse_safely("Wed, 28 Jan 2009 04:10:32 GMT")
<<<<<<< HEAD
        Feedzirra::Feed.should_receive(:add_url_to_multi).with(anything, anything, anything, anything, {:if_modified_since => modified_time}).any_number_of_times
=======
        Feedzirra::Feed.should_receive(:add_url_to_multi).with(anything, anything, anything, anything, {:if_modified_since => modified_time})
>>>>>>> 0bdbe2a1

        @feed = Feedzirra::Feed.fetch_and_parse(sample_feedburner_atom_feed, {:if_modified_since => modified_time})
      end

    end

    describe "#decode_content" do
      before(:each) do
        @curl_easy = double('curl_easy', :body_str => '<xml></xml>')
      end

      it 'should decode the response body using gzip if the Content-Encoding: is gzip' do
        @curl_easy.stub(:header_str).and_return('Content-Encoding: gzip')
        string_io = double('stringio', :read => @curl_easy.body_str, :close => true)
        StringIO.should_receive(:new).and_return(string_io)
        Zlib::GzipReader.should_receive(:new).with(string_io).and_return(string_io)
        Feedzirra::Feed.decode_content(@curl_easy)
      end

      it 'should decode the response body using gzip if the Content-Encoding: is gzip even when the case is wrong' do
        @curl_easy.stub(:header_str).and_return('content-encoding: gzip')
        string_io = double('stringio', :read => @curl_easy.body_str, :close => true)
        StringIO.should_receive(:new).and_return(string_io)
        Zlib::GzipReader.should_receive(:new).with(string_io).and_return(string_io)
        Feedzirra::Feed.decode_content(@curl_easy)
      end

      it 'should deflate the response body using inflate if the Content-Encoding: is deflate' do
        @curl_easy.stub(:header_str).and_return('Content-Encoding: deflate')
        Zlib::Inflate.should_receive(:inflate).with(@curl_easy.body_str)
        Feedzirra::Feed.decode_content(@curl_easy)
      end

      it 'should deflate the response body using inflate if the Content-Encoding: is deflate event if the case is wrong' do
        @curl_easy.stub(:header_str).and_return('content-encoding: deflate')
        Zlib::Inflate.should_receive(:inflate).with(@curl_easy.body_str)
        Feedzirra::Feed.decode_content(@curl_easy)
      end

      it 'should return the response body if it is not encoded' do
        @curl_easy.stub(:header_str).and_return('')
        Feedzirra::Feed.decode_content(@curl_easy).should == '<xml></xml>'
      end
    end

    describe "#update" do
      it 'should perform the updating using multicurl'
      it "should pass any request options through to add_feed_to_multi"
      it "should return a feed object if a single feed is passed in"
      it "should return an return an array of feed objects if multiple feeds are passed in"
    end
  end
end<|MERGE_RESOLUTION|>--- conflicted
+++ resolved
@@ -179,16 +179,6 @@
 
     describe "#fetch_raw" do
       before(:each) do
-<<<<<<< HEAD
-        @cmock = stub('cmock', :header_str => '', :body_str => @paul_feed[:xml] )
-        @multi = stub('curl_multi', :add => true, :perform => true)
-        @curl_easy = stub('curl_easy')
-        @curl = stub('curl', :headers => {}, :follow_location= => true, :on_failure => true)
-        @curl.stub!(:on_success).and_yield(@cmock)
-
-        Curl::Multi.stub!(:new).and_return(@multi)
-        Curl::Easy.stub!(:new).and_yield(@curl).and_return(@curl_easy)
-=======
         @cmock = double('cmock', :header_str => '', :body_str => @paul_feed[:xml] )
         @multi = double('curl_multi', :add => true, :perform => true)
         @curl_easy = double('curl_easy')
@@ -197,7 +187,6 @@
 
         Curl::Multi.stub(:new).and_return(@multi)
         Curl::Easy.stub(:new).and_yield(@curl).and_return(@curl_easy)
->>>>>>> 0bdbe2a1
       end
 
       it "should set user agent if it's passed as an option" do
@@ -235,19 +224,6 @@
       end
 
       it "should take multiple feed urls and return a hash of urls and response xml" do
-<<<<<<< HEAD
-        multi = stub('curl_multi', :add => true, :perform => true)
-        Curl::Multi.stub!(:new).and_return(multi)
-
-        paul_response = stub('paul_response', :header_str => '', :body_str => @paul_feed[:xml] )
-        trotter_response = stub('trotter_response', :header_str => '', :body_str => @trotter_feed[:xml] )
-
-        paul_curl = stub('paul_curl', :headers => {}, :follow_location= => true, :on_failure => true)
-        paul_curl.stub!(:on_success).and_yield(paul_response)
-
-        trotter_curl = stub('trotter_curl', :headers => {}, :follow_location= => true, :on_failure => true)
-        trotter_curl.stub!(:on_success).and_yield(trotter_response)
-=======
         multi = double('curl_multi', :add => true, :perform => true)
         Curl::Multi.stub(:new).and_return(multi)
 
@@ -259,7 +235,6 @@
 
         trotter_curl = double('trotter_curl', :headers => {}, :follow_location= => true, :on_failure => true)
         trotter_curl.stub(:on_success).and_yield(trotter_response)
->>>>>>> 0bdbe2a1
 
         Curl::Easy.should_receive(:new).with(@paul_feed[:url]).ordered.and_yield(paul_curl)
         Curl::Easy.should_receive(:new).with(@trotter_feed[:url]).ordered.and_yield(trotter_curl)
@@ -591,11 +566,7 @@
 
       it "should set if modified since as an option if passed" do
         modified_time = Time.parse_safely("Wed, 28 Jan 2009 04:10:32 GMT")
-<<<<<<< HEAD
-        Feedzirra::Feed.should_receive(:add_url_to_multi).with(anything, anything, anything, anything, {:if_modified_since => modified_time}).any_number_of_times
-=======
         Feedzirra::Feed.should_receive(:add_url_to_multi).with(anything, anything, anything, anything, {:if_modified_since => modified_time})
->>>>>>> 0bdbe2a1
 
         @feed = Feedzirra::Feed.fetch_and_parse(sample_feedburner_atom_feed, {:if_modified_since => modified_time})
       end
